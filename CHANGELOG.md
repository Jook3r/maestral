--- conflicted
+++ resolved
@@ -4,15 +4,12 @@
 
 - Added an option `--external` to `maestral log show` to open the log in the platform's
   default program instead of showing it in the console.
-<<<<<<< HEAD
-  
-#### Changed:
-
-- Transition to short-lived auth tokens for newly linked accounts.
-=======
 - Added a CLI command `recent-changes` to list recently added or modified files. Deletions
   or added folders will not be shown.
->>>>>>> 9b7bad5f
+
+#### Changed:
+
+- Transition to short-lived auth tokens for newly linked accounts.
 
 ## v1.1.0
 
