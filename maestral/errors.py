--- conflicted
+++ resolved
@@ -17,13 +17,9 @@
 
 """
 
-<<<<<<< HEAD
-# system imports
 from typing import Optional
 
 
-=======
->>>>>>> 00684e8d
 CONNECTION_ERROR_MSG = ('Cannot connect to Dropbox servers. Please check '
                         'your internet connection and try again later.')
 
